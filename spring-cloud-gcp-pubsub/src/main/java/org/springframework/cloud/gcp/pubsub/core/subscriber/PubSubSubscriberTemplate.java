--- conflicted
+++ resolved
@@ -19,11 +19,8 @@
 import java.util.Collection;
 import java.util.Collections;
 import java.util.List;
-<<<<<<< HEAD
+import java.util.Map;
 import java.util.function.Consumer;
-=======
-import java.util.Map;
->>>>>>> dc2bf231
 import java.util.stream.Collectors;
 
 import com.google.cloud.pubsub.v1.AckReplyConsumer;
@@ -37,11 +34,7 @@
 import com.google.pubsub.v1.PullResponse;
 
 import org.springframework.cloud.gcp.pubsub.support.AcknowledgeablePubsubMessage;
-<<<<<<< HEAD
 import org.springframework.cloud.gcp.pubsub.support.ConvertedAcknowledgeableMessage;
-import org.springframework.cloud.gcp.pubsub.support.PubSubAcknowledger;
-=======
->>>>>>> dc2bf231
 import org.springframework.cloud.gcp.pubsub.support.SubscriberFactory;
 import org.springframework.cloud.gcp.pubsub.support.converter.PubSubMessageConverter;
 import org.springframework.cloud.gcp.pubsub.support.converter.SimplePubSubMessageConverter;
@@ -67,13 +60,8 @@
 
 	private final SubscriberStub subscriberStub;
 
-<<<<<<< HEAD
-	private final PubSubAcknowledger acknowledger;
-
 	private PubSubMessageConverter pubSubMessageConverter = new SimplePubSubMessageConverter();
 
-=======
->>>>>>> dc2bf231
 	/**
 	 * Default {@link PubSubSubscriberTemplate} constructor
 	 * @param subscriberFactory the {@link Subscriber} factory
@@ -128,18 +116,9 @@
 		PullResponse pullResponse =	this.subscriberStub.pullCallable().call(pullRequest);
 		List<AcknowledgeablePubsubMessage> receivedMessages =
 				pullResponse.getReceivedMessagesList().stream()
-<<<<<<< HEAD
-						.map(message ->
-							new AcknowledgeablePubsubMessage(message.getMessage(),
-								message.getAckId(),
-								pullRequest.getSubscription(),
-								this.acknowledger)
-						)
-=======
 						.map(message -> new PulledAcknowledgeablePubsubMessage(message.getMessage(),
 									message.getAckId(),
 									pullRequest.getSubscription()))
->>>>>>> dc2bf231
 						.collect(Collectors.toList());
 
 		return receivedMessages;
