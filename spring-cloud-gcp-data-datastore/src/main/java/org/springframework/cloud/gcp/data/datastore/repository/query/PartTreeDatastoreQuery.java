--- conflicted
+++ resolved
@@ -125,8 +125,9 @@
 		StructuredQuery.Builder<?> structredQueryBuilder = queryBuilderSupplier.get();
 		structredQueryBuilder.setKind(this.datastorePersistentEntity.kindName());
 		applyQueryBody(parameters, structredQueryBuilder);
-<<<<<<< HEAD
-		Iterable rawResults = queryMethod.apply(structredQueryBuilder.build());
+		Iterable rawResults = this.datastoreTemplate
+				.queryKeysOrEntities(structredQueryBuilder.build(),
+				this.entityType);
 
 		Object result = rawResults == null ? null
 				: StreamSupport.stream(rawResults.spliterator(), false).map(mapper)
@@ -134,31 +135,20 @@
 
 		if (this.tree.isDelete()) {
 			if (returnedTypeisNumber) {
-				this.datastoreOperations.deleteAllById(rawResults, this.entityType);
+				this.datastoreTemplate.deleteAllById(rawResults, this.entityType);
 			}
 			else {
-				this.datastoreOperations.deleteAll(rawResults);
-			}
-		}
-
-		return result;
-=======
-		Iterable results = this.datastoreTemplate
-				.queryKeysOrEntities(structredQueryBuilder.build(),
-				this.entityType);
-
-		Object returned = results == null ? null
-				: StreamSupport.stream(results.spliterator(), false).map(mapper)
-						.collect(collector);
+				this.datastoreTemplate.deleteAll(rawResults);
+			}
+		}
 
 		return this.tree.isExistsProjection() || this.tree.isCountProjection()
-				|| results == null
-						? returned
+				|| rawResults == null
+						? result
 						: this.datastoreTemplate.getDatastoreEntityConverter()
-								.getConversions().convertOnRead(returned,
+								.getConversions().convertOnRead(result,
 										this.queryMethod.getCollectionReturnType(),
 										this.queryMethod.getReturnedObjectType());
->>>>>>> 696be1d9
 	}
 
 	private StructuredQuery applyQueryBody(Object[] parameters,
